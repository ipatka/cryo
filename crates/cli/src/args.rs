use clap::Parser;
use color_print::cstr;

/// Command line arguments
#[derive(Parser, Debug)]
#[command(name = "cryo", author, version, about = get_about_str(), long_about = None, styles=get_styles(), after_help=get_after_str())]
pub struct Args {
    /// datatype to collect
    #[arg(required = true, help=get_datatype_help(), num_args(1..))]
    pub datatype: Vec<String>,

    /// Block numbers, see syntax below
    #[arg(short, long, allow_hyphen_values(true), help_heading = "Content Options")]
    pub blocks: Option<Vec<String>>,

    /// Transaction hashes, see syntax below
    #[arg(
        short,
        long,
<<<<<<< HEAD
        default_value = "0:latest",
        num_args = 1..,
        value_terminator = ";",
        allow_hyphen_values(true),
        help_heading = "Content Options"
=======
        help_heading = "Content Options",
        num_args(1..),
>>>>>>> e734f062
    )]
    pub txs: Option<Vec<String>>,

    /// Align block chunk boundaries to regular intervals,
    /// e.g. (1000, 2000, 3000) instead of (1106, 2106, 3106)
    #[arg(short, long, help_heading = "Content Options", verbatim_doc_comment)]
    pub align: bool,

    /// Reorg buffer, save blocks only when they are this old,
    /// can be a number of blocks
    #[arg(
        long,
        default_value_t = 0,
        value_name = "N_BLOCKS",
        help_heading = "Content Options",
        verbatim_doc_comment
    )]
    pub reorg_buffer: u64,

    /// Columns to include alongside the default output,
    /// use `all` to include all available columns
    #[arg(short, long, value_name="COLS", num_args(0..), verbatim_doc_comment, help_heading="Content Options")]
    pub include_columns: Option<Vec<String>>,

    /// Columns to exclude from the default output
    #[arg(short, long, value_name="COLS", num_args(0..), help_heading="Content Options")]
    pub exclude_columns: Option<Vec<String>>,

    /// Columns to use instead of the default columns,
    /// use `all` to use all available columns
    #[arg(long, value_name="COLS", num_args(0..), verbatim_doc_comment, help_heading="Content Options")]
    pub columns: Option<Vec<String>>,

    /// Use hex string encoding for binary columns
    #[arg(long, help_heading = "Content Options")]
    pub hex: bool,

    /// Columns(s) to sort by, `none` to disable sorting
    #[arg(short, long, num_args(0..), help_heading="Content Options")]
    pub sort: Option<Vec<String>>,

    /// RPC url [default: ETH_RPC_URL env var]
    #[arg(short, long, help_heading = "Source Options")]
    pub rpc: Option<String>,

    /// Network name [default: use name of eth_getChainId]
    #[arg(long, help_heading = "Source Options")]
    pub network_name: Option<String>,

    /// Ratelimit on requests per second
    #[arg(short('l'), long, value_name = "limit", help_heading = "Acquisition Options")]
    pub requests_per_second: Option<u32>,

    /// Global number of concurrent requests
    #[arg(long, value_name = "M", help_heading = "Acquisition Options")]
    pub max_concurrent_requests: Option<u64>,

    /// Number of chunks processed concurrently
    #[arg(long, value_name = "M", help_heading = "Acquisition Options")]
    pub max_concurrent_chunks: Option<u64>,

    /// Dry run, collect no data
    #[arg(short, long, help_heading = "Acquisition Options")]
    pub dry: bool,

    /// Run quietly without printing information to stdout
    #[arg(long)]
    pub no_verbose: bool,

    /// Number of blocks per file
    #[arg(short, long, default_value_t = 1000, help_heading = "Output Options")]
    pub chunk_size: u64,

    /// Number of files (alternative to --chunk-size)
    #[arg(long, help_heading = "Output Options")]
    pub n_chunks: Option<u64>,

    /// Directory for output files
    #[arg(short, long, default_value = ".", help_heading = "Output Options")]
    pub output_dir: String,

    /// Suffix to attach to end of each filename
    #[arg(long, help_heading = "Output Options")]
    pub file_suffix: Option<String>,

    /// Overwrite existing files instead of skipping them
    #[arg(long, help_heading = "Output Options")]
    pub overwrite: bool,

    /// Save as csv instead of parquet
    #[arg(long, help_heading = "Output Options")]
    pub csv: bool,

    /// Save as json instead of parquet
    #[arg(long, help_heading = "Output Options")]
    pub json: bool,

    /// Number of rows per row group in parquet file
    #[arg(long, value_name = "GROUP_SIZE", help_heading = "Output Options")]
    pub row_group_size: Option<usize>,

    /// Number of rows groups in parquet file
    #[arg(long, help_heading = "Output Options")]
    pub n_row_groups: Option<usize>,

    /// Do not write statistics to parquet files
    #[arg(long, help_heading = "Output Options")]
    pub no_stats: bool,

    /// Set compression algorithm and level
    #[arg(long, help_heading="Output Options", value_name="NAME [#]", num_args(1..=2), default_value = "lz4")]
    pub compression: Vec<String>,

    // /// [transactions] track gas used by each transaction
    // #[arg(long, help_heading = "Dataset-specific Options")]
    // pub gas_used: bool,
    /// [logs] filter logs by contract address
    #[arg(long, help_heading = "Dataset-specific Options")]
    pub contract: Option<String>,

    /// [logs] filter logs by topic0
    #[arg(long, visible_alias = "event", help_heading = "Dataset-specific Options")]
    pub topic0: Option<String>,

    /// [logs] filter logs by topic1
    #[arg(long, help_heading = "Dataset-specific Options")]
    pub topic1: Option<String>,

    /// [logs] filter logs by topic2
    #[arg(long, help_heading = "Dataset-specific Options")]
    pub topic2: Option<String>,

    /// [logs] filter logs by topic3
    #[arg(long, help_heading = "Dataset-specific Options")]
    pub topic3: Option<String>,

    /// [logs] Number of blocks per log request
    #[arg(
        long,
        value_name = "BLOCKS",
        default_value_t = 1,
        help_heading = "Dataset-specific Options"
    )]
    pub inner_request_size: u64,
}

pub(crate) fn get_styles() -> clap::builder::Styles {
    let white = anstyle::Color::Rgb(anstyle::RgbColor(255, 255, 255));
    let green = anstyle::Color::Rgb(anstyle::RgbColor(0, 225, 0));
    let grey = anstyle::Color::Rgb(anstyle::RgbColor(170, 170, 170));
    let title = anstyle::Style::new().bold().fg_color(Some(green));
    let arg = anstyle::Style::new().bold().fg_color(Some(white));
    let comment = anstyle::Style::new().fg_color(Some(grey));
    clap::builder::Styles::styled()
        .header(title)
        .error(comment)
        .usage(title)
        .literal(arg)
        .placeholder(comment)
        .valid(title)
        .invalid(comment)
}

fn get_about_str() -> &'static str {
    cstr!(r#"<white><bold>cryo</bold></white> extracts blockchain data to parquet, csv, or json"#)
}

fn get_after_str() -> &'static str {
    cstr!(
        r#"
<white><bold>Block specification syntax</bold></white>
- can use numbers                    <white><bold>--blocks 5000 6000 7000</bold></white>
- can use ranges                     <white><bold>--blocks 12M:13M 15M:16M</bold></white>
- numbers can contain { _ . K M B }  <white><bold>5_000 5K 15M 15.5M</bold></white>
- omiting range end means latest     <white><bold>15.5M:</bold></white> == <white><bold>15.5M:latest</bold></white>
- omitting range start means 0       <white><bold>:700</bold></white> == <white><bold>0:700</bold></white>
- minus on start means minus end     <white><bold>-1000:7000</bold></white> == <white><bold>6000:7000</bold></white>
- plus sign on end means plus start  <white><bold>15M:+1000</bold></white> == <white><bold>15M:15.001K</bold></white>

<white><bold>Transaction hash specification syntax</bold></white>
- can use transaction hashes         <white><bold>--txs TX_HASH1 TX_HASH2 TX_HASH3</bold></white>
- can use a parquet file             <white><bold>--txs ./path/to/file.parquet[:COLUMN_NAME]</bold></white>
                                     (default column name is <white><bold>transaction_hash</bold></white>)
- can use multiple parquet files     <white><bold>--txs ./path/to/ethereum__logs*.parquet</bold></white>
"#
    )
}

fn get_datatype_help() -> &'static str {
    cstr!(
        r#"datatype(s) to collect, one or more of:
- <white><bold>blocks</bold></white>
- <white><bold>transactions</bold></white>  (alias = <white><bold>txs</bold></white>)
- <white><bold>logs</bold></white>          (alias = <white><bold>events</bold></white>)
- <white><bold>traces</bold></white>        (alias = <white><bold>call_traces</bold></white>)
- <white><bold>state_diffs</bold></white>   (= balance + code + nonce + storage diffs)
- <white><bold>balance_diffs</bold></white>
- <white><bold>code_diffs</bold></white>
- <white><bold>nonce_diffs</bold></white>
- <white><bold>storage_diffs</bold></white>
- <white><bold>vm_traces</bold></white>     (alias = <white><bold>opcode_traces</bold></white>)"#
    )
}<|MERGE_RESOLUTION|>--- conflicted
+++ resolved
@@ -17,16 +17,8 @@
     #[arg(
         short,
         long,
-<<<<<<< HEAD
-        default_value = "0:latest",
-        num_args = 1..,
-        value_terminator = ";",
-        allow_hyphen_values(true),
-        help_heading = "Content Options"
-=======
         help_heading = "Content Options",
         num_args(1..),
->>>>>>> e734f062
     )]
     pub txs: Option<Vec<String>>,
 
