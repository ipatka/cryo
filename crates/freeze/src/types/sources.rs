use std::sync::Arc;

use ethers::prelude::*;
use governor::{
    clock::DefaultClock,
    middleware::NoOpMiddleware,
    state::{direct::NotKeyed, InMemoryState},
};
use tokio::sync::{AcquireError, Semaphore, SemaphorePermit};

use crate::CollectError;

use tokio_retry::strategy::ExponentialBackoff;

/// RateLimiter based on governor crate
pub type RateLimiter = governor::RateLimiter<NotKeyed, InMemoryState, DefaultClock, NoOpMiddleware>;

/// Options for fetching data from node
#[derive(Clone)]
pub struct Source {
<<<<<<< HEAD
    /// provider data source
    pub provider: Arc<Provider<Http>>,
    /// semaphore for controlling concurrency
    pub semaphore: Option<Arc<Semaphore>>,
    /// rate limiter for controlling request rate
    pub rate_limiter: Option<Arc<RateLimiter>>,
    /// retry strategy
    pub retry_strategy: Option<std::iter::Take<ExponentialBackoff>>,
=======
    /// Shared provider for rpc data
    pub fetcher: Arc<Fetcher<Http>>,
>>>>>>> 7ca00739
    /// chain_id of network
    pub chain_id: u64,
    /// number of blocks per log request
    pub inner_request_size: u64,
    /// Maximum chunks collected concurrently
    pub max_concurrent_chunks: u64,
}

/// Wrapper over `Provider<P>` that adds concurrency and rate limiting controls
pub struct Fetcher<P> {
    /// provider data source
    pub provider: Provider<P>,
    /// semaphore for controlling concurrency
    pub semaphore: Option<Semaphore>,
    /// rate limiter for controlling request rate
    pub rate_limiter: Option<RateLimiter>,
}

type Result<T> = ::core::result::Result<T, CollectError>;

impl<P: JsonRpcClient> Fetcher<P> {
    /// Returns an array (possibly empty) of logs that match the filter
    pub async fn get_logs(&self, filter: &Filter) -> Result<Vec<Log>> {
        let _permit = self.permit_request().await;
        Self::map_err(self.provider.get_logs(filter).await)
    }

    /// Replays all transactions in a block returning the requested traces for each transaction
    pub async fn trace_replay_block_transactions(
        &self,
        block: BlockNumber,
        trace_types: Vec<TraceType>,
    ) -> Result<Vec<BlockTrace>> {
        let _permit = self.permit_request().await;
        Self::map_err(self.provider.trace_replay_block_transactions(block, trace_types).await)
    }

    /// Replays a transaction, returning the traces
    pub async fn trace_replay_transaction(
        &self,
        tx_hash: TxHash,
        trace_types: Vec<TraceType>,
    ) -> Result<BlockTrace> {
        let _permit = self.permit_request().await;
        Self::map_err(self.provider.trace_replay_transaction(tx_hash, trace_types).await)
    }

    /// Gets the transaction with transaction_hash
    pub async fn get_transaction(&self, tx_hash: TxHash) -> Result<Option<Transaction>> {
        let _permit = self.permit_request().await;
        Self::map_err(self.provider.get_transaction(tx_hash).await)
    }

    /// Gets the transaction receipt with transaction_hash
    pub async fn get_transaction_receipt(
        &self,
        tx_hash: TxHash,
    ) -> Result<Option<TransactionReceipt>> {
        let _permit = self.permit_request().await;
        Self::map_err(self.provider.get_transaction_receipt(tx_hash).await)
    }

    /// Gets the block at `block_num` (transaction hashes only)
    pub async fn get_block(&self, block_num: u64) -> Result<Option<Block<TxHash>>> {
        let _permit = self.permit_request().await;
        Self::map_err(self.provider.get_block(block_num).await)
    }

    /// Gets the block at `block_num` (full transactions included)
    pub async fn get_block_with_txs(&self, block_num: u64) -> Result<Option<Block<Transaction>>> {
        let _permit = self.permit_request().await;
        Self::map_err(self.provider.get_block_with_txs(block_num).await)
    }

    /// Returns all receipts for a block.
    pub async fn get_block_receipts(&self, block_num: u64) -> Result<Vec<TransactionReceipt>> {
        let _permit = self.permit_request().await;
        Self::map_err(self.provider.get_block_receipts(block_num).await)
    }

    /// Returns traces created at given block
    pub async fn trace_block(&self, block_num: BlockNumber) -> Result<Vec<Trace>> {
        let _permit = self.permit_request().await;
        Self::map_err(self.provider.trace_block(block_num).await)
    }

    /// Returns all traces of a given transaction
    pub async fn trace_transaction(&self, tx_hash: TxHash) -> Result<Vec<Trace>> {
        let _permit = self.permit_request().await;
        self.provider.trace_transaction(tx_hash).await.map_err(CollectError::ProviderError)
    }

    /// Get the block number
    pub async fn get_block_number(&self) -> Result<U64> {
        Self::map_err(self.provider.get_block_number().await)
    }

    async fn permit_request(
        &self,
    ) -> Option<::core::result::Result<SemaphorePermit<'_>, AcquireError>> {
        let permit = match &self.semaphore {
            Some(semaphore) => Some(semaphore.acquire().await),
            _ => None,
        };
        if let Some(limiter) = &self.rate_limiter {
            limiter.until_ready().await;
        }
        permit
    }

    fn map_err<T>(res: ::core::result::Result<T, ProviderError>) -> Result<T> {
        res.map_err(CollectError::ProviderError)
    }
}

// impl Source {
//     /// create Source for an individual chunk
//     pub fn build_source(&self) -> Source {
//         let sem = Arc::new(tokio::sync::Semaphore::new(
//             self.max_concurrent_blocks as usize,
//         ));
//         Source {
//             provider: Arc::clone(&self.provider),
//             rate_limiter: self.rate_limiter.as_ref().map(Arc::clone),
//             semaphore: sem,
//             chain_id: self.chain_id,
//             inner_request_size: self.inner_request_size,
//             max
//         }
//     }
// }

// pub struct SourceBuilder {
//     provider: Option<Arc<Provider<Http>>>,
//     semaphore: Option<Arc<Semaphore>>,
//     rate_limiter: Option<Arc<RateLimiter>>,
//     chain_id: Option<u64>,
//     inner_request_size: Option<u64>,
//     max_concurrent_chunks: Option<u64>,
// }

// impl SourceBuilder {
//     pub fn new() -> SourceBuilder {
//         SourceBuilder {
//             provider: None,
//             semaphore: None,
//             rate_limiter: None,
//             chain_id: None,
//             inner_request_size: None,
//             max_concurrent_chunks: None,
//         }
//     }

//     pub fn provider(mut self, provider: Arc<Provider<Http>>) -> Self {
//         self.provider = Some(provider);
//         self
//     }

//     pub fn semaphore(mut self, semaphore: Arc<Semaphore>) -> Self {
//         self.semaphore = Some(semaphore);
//         self
//     }

//     pub fn rate_limiter(mut self, rate_limiter: Arc<RateLimiter>) -> Self {
//         self.rate_limiter = Some(rate_limiter);
//         self
//     }

//     pub fn chain_id(mut self, chain_id: u64) -> Self {
//         self.chain_id = Some(chain_id);
//         self
//     }

//     pub fn inner_request_size(mut self, inner_request_size: u64) -> Self {
//         self.inner_request_size = Some(inner_request_size);
//         self
//     }

//     pub fn max_concurrent_chunks(mut self, max_concurrent_chunks: u64) -> Self {
//         self.max_concurrent_chunks = Some(max_concurrent_chunks);
//         self
//     }

//     pub fn build(self) -> Result<Source, &'static str> {
//         if let (
//             Some(provider),
//             Some(semaphore),
//             Some(chain_id),
//             Some(inner_request_size),
//             Some(max_concurrent_chunks),
//         ) = ( self.provider, self.semaphore, self.chain_id, self.inner_request_size,
//           self.max_concurrent_chunks,
//         ) { Ok(Source { provider, semaphore, rate_limiter: self.rate_limiter, chain_id,
//           inner_request_size, max_concurrent_chunks, })
//         } else {
//             Err("Cannot build Source. Missing fields.")
//         }
//     }
// }<|MERGE_RESOLUTION|>--- conflicted
+++ resolved
@@ -18,19 +18,10 @@
 /// Options for fetching data from node
 #[derive(Clone)]
 pub struct Source {
-<<<<<<< HEAD
-    /// provider data source
-    pub provider: Arc<Provider<Http>>,
-    /// semaphore for controlling concurrency
-    pub semaphore: Option<Arc<Semaphore>>,
-    /// rate limiter for controlling request rate
-    pub rate_limiter: Option<Arc<RateLimiter>>,
     /// retry strategy
     pub retry_strategy: Option<std::iter::Take<ExponentialBackoff>>,
-=======
     /// Shared provider for rpc data
     pub fetcher: Arc<Fetcher<Http>>,
->>>>>>> 7ca00739
     /// chain_id of network
     pub chain_id: u64,
     /// number of blocks per log request
